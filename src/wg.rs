--- conflicted
+++ resolved
@@ -88,16 +88,12 @@
         Ok(())
     }
 
-<<<<<<< HEAD
+    #[instrument(skip(tunn, conn, packet))]
     pub async fn handle_peer_tx_packet(
         tunn: &mut Tunn,
         conn: &UdpSocket,
         packet: &[u8],
     ) -> Result<(), Error> {
-=======
-    #[instrument(skip(self, packet))]
-    pub async fn handle_peer_tx_packet(&mut self, packet: &[u8]) -> Result<(), Error> {
->>>>>>> dab0788e
         let mut out = vec![0; (packet.len() + 32).max(148)];
 
         let res = tunn.encapsulate(packet, &mut out);
